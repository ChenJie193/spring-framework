--- conflicted
+++ resolved
@@ -115,10 +115,7 @@
 	@SuppressWarnings("unchecked")
 	public <B> ContainedBean<B> getBean(
 			String name, Class<B> beanType, LifecycleOptions lifecycleOptions, BeanInstanceProducer fallbackProducer) {
-<<<<<<< HEAD
-=======
-
->>>>>>> 9895e44d
+
 		SpringContainedBean<?> bean;
 		if (lifecycleOptions.canUseCachedReferences()) {
 			bean = this.beanCache.get(name);
